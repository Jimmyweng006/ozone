/**
 * Licensed to the Apache Software Foundation (ASF) under one
 * or more contributor license agreements.  See the NOTICE file
 * distributed with this work for additional information
 * regarding copyright ownership.  The ASF licenses this file
 * to you under the Apache License, Version 2.0 (the
 * "License"); you may not use this file except in compliance
 * with the License.  You may obtain a copy of the License at
 * <p>
 * http://www.apache.org/licenses/LICENSE-2.0
 * <p>
 * Unless required by applicable law or agreed to in writing, software
 * distributed under the License is distributed on an "AS IS" BASIS,
 * WITHOUT WARRANTIES OR CONDITIONS OF ANY KIND, either express or implied.
 * See the License for the specific language governing permissions and
 * limitations under the License.
 */


package org.apache.hadoop.ozone.om.request.key;

import java.io.IOException;
import java.util.ArrayList;
import java.util.List;
import java.util.UUID;
import java.util.stream.Collectors;

import org.apache.hadoop.ozone.OzoneConsts;
import org.apache.hadoop.ozone.om.helpers.OzoneFSUtils;
import org.jetbrains.annotations.NotNull;
import org.junit.Assert;
import org.junit.Test;

import org.apache.hadoop.hdds.protocol.proto.HddsProtos;
import org.apache.hadoop.ozone.om.helpers.OmKeyInfo;
import org.apache.hadoop.ozone.om.helpers.OmKeyLocationInfo;
import org.apache.hadoop.ozone.om.request.TestOMRequestUtils;
import org.apache.hadoop.ozone.om.response.OMClientResponse;
import org.apache.hadoop.ozone.protocol.proto.OzoneManagerProtocolProtos;
import org.apache.hadoop.ozone.protocol.proto.OzoneManagerProtocolProtos
    .CommitKeyRequest;
import org.apache.hadoop.ozone.protocol.proto.OzoneManagerProtocolProtos
    .KeyArgs;
import org.apache.hadoop.ozone.protocol.proto.OzoneManagerProtocolProtos
    .KeyLocation;
import org.apache.hadoop.ozone.protocol.proto.OzoneManagerProtocolProtos
    .OMRequest;

/**
 * Class tests OMKeyCommitRequest class.
 */
public class TestOMKeyCommitRequest extends TestOMKeyRequest {

  private String parentDir;

  @Test
  public void testPreExecute() throws Exception {
    doPreExecute(createCommitKeyRequest());
  }

  @Test
  public void testValidateAndUpdateCacheWithUnknownBlockId() throws Exception {

    OMRequest modifiedOmRequest =
        doPreExecute(createCommitKeyRequest());

    OMKeyCommitRequest omKeyCommitRequest =
        new OMKeyCommitRequest(modifiedOmRequest);

    // Append 3 blocks locations.
    List<OmKeyLocationInfo> allocatedLocationList = getKeyLocation(3)
        .stream().map(OmKeyLocationInfo::getFromProtobuf)
        .collect(Collectors.toList());

    TestOMRequestUtils.addVolumeAndBucketToDB(volumeName, bucketName,
        omMetadataManager);

    TestOMRequestUtils.addKeyToTable(true, volumeName, bucketName, keyName,
        clientID, replicationType, replicationFactor, omMetadataManager,
        allocatedLocationList);

    String ozoneKey = omMetadataManager.getOzoneKey(volumeName, bucketName,
        keyName);

    // Key should not be there in key table, as validateAndUpdateCache is
    // still not called.
    OmKeyInfo omKeyInfo = omMetadataManager.getKeyTable().get(ozoneKey);

    Assert.assertNull(omKeyInfo);

    OMClientResponse omClientResponse =
        omKeyCommitRequest.validateAndUpdateCache(ozoneManager,
            100L, ozoneManagerDoubleBufferHelper);

    Assert.assertEquals(OzoneManagerProtocolProtos.Status.OK,
        omClientResponse.getOMResponse().getStatus());

    // Entry should be deleted from openKey Table.
    omKeyInfo = omMetadataManager.getOpenKeyTable().get(ozoneKey);
    Assert.assertNull(omKeyInfo);

    // Now entry should be created in key Table.
    omKeyInfo = omMetadataManager.getKeyTable().get(ozoneKey);

    Assert.assertNotNull(omKeyInfo);

    // Check modification time

    CommitKeyRequest commitKeyRequest = modifiedOmRequest.getCommitKeyRequest();
    Assert.assertEquals(commitKeyRequest.getKeyArgs().getModificationTime(),
        omKeyInfo.getModificationTime());

    // Check block location.
    Assert.assertEquals(allocatedLocationList,
        omKeyInfo.getLatestVersionLocations().getLocationList());

  }

  @Test
  public void testValidateAndUpdateCache() throws Exception {

    OMRequest modifiedOmRequest = doPreExecute(createCommitKeyRequest());

    OMKeyCommitRequest omKeyCommitRequest =
            getOmKeyCommitRequest(modifiedOmRequest);


    KeyArgs keyArgs = modifiedOmRequest.getCommitKeyRequest().getKeyArgs();

    // Append new blocks
    List<OmKeyLocationInfo> allocatedLocationList =
        keyArgs.getKeyLocationsList().stream()
            .map(OmKeyLocationInfo::getFromProtobuf)
            .collect(Collectors.toList());

    TestOMRequestUtils.addVolumeAndBucketToDB(volumeName, bucketName,
        omMetadataManager);

<<<<<<< HEAD
    String ozoneKey = addKeyToOpenKeyTable();
=======
    TestOMRequestUtils.addKeyToTable(true, volumeName, bucketName, keyName,
        clientID, replicationType, replicationFactor, omMetadataManager,
        allocatedLocationList);

    String ozoneKey = omMetadataManager.getOzoneKey(volumeName, bucketName,
        keyName);
>>>>>>> 4c313b80

    // Key should not be there in key table, as validateAndUpdateCache is
    // still not called.
    OmKeyInfo omKeyInfo = omMetadataManager.getKeyTable().get(ozoneKey);

    Assert.assertNull(omKeyInfo);

    OMClientResponse omClientResponse =
        omKeyCommitRequest.validateAndUpdateCache(ozoneManager,
        100L, ozoneManagerDoubleBufferHelper);

    Assert.assertEquals(OzoneManagerProtocolProtos.Status.OK,
        omClientResponse.getOMResponse().getStatus());

    // Entry should be deleted from openKey Table.
    omKeyInfo = omMetadataManager.getOpenKeyTable().get(ozoneKey);
    Assert.assertNull(omKeyInfo);

    // Now entry should be created in key Table.
    omKeyInfo = omMetadataManager.getKeyTable().get(ozoneKey);

    Assert.assertNotNull(omKeyInfo);
    // DB keyInfo format
    verifyKeyName(omKeyInfo);

    // Check modification time

    CommitKeyRequest commitKeyRequest = modifiedOmRequest.getCommitKeyRequest();
    Assert.assertEquals(commitKeyRequest.getKeyArgs().getModificationTime(),
        omKeyInfo.getModificationTime());

    // Check block location.
    List<OmKeyLocationInfo> locationInfoListFromCommitKeyRequest =
        commitKeyRequest.getKeyArgs()
        .getKeyLocationsList().stream().map(OmKeyLocationInfo::getFromProtobuf)
        .collect(Collectors.toList());

    Assert.assertEquals(locationInfoListFromCommitKeyRequest,
        omKeyInfo.getLatestVersionLocations().getLocationList());
<<<<<<< HEAD
  }
=======
    Assert.assertEquals(allocatedLocationList,
        omKeyInfo.getLatestVersionLocations().getLocationList());
>>>>>>> 4c313b80

  @Test
  public void testValidateAndUpdateCacheWithSubDirs() throws Exception {
    parentDir = "dir1/dir2/dir3/";
    keyName = parentDir + UUID.randomUUID().toString();

    testValidateAndUpdateCache();
  }

  @Test
  public void testValidateAndUpdateCacheWithVolumeNotFound() throws Exception {

    OMRequest modifiedOmRequest =
        doPreExecute(createCommitKeyRequest());

    OMKeyCommitRequest omKeyCommitRequest =
            getOmKeyCommitRequest(modifiedOmRequest);

    String ozoneKey = getOzonePathKey();

    // Key should not be there in key table, as validateAndUpdateCache is
    // still not called.
    OmKeyInfo omKeyInfo = omMetadataManager.getKeyTable().get(ozoneKey);

    Assert.assertNull(omKeyInfo);

    OMClientResponse omClientResponse =
        omKeyCommitRequest.validateAndUpdateCache(ozoneManager,
            100L, ozoneManagerDoubleBufferHelper);

    Assert.assertEquals(OzoneManagerProtocolProtos.Status.VOLUME_NOT_FOUND,
        omClientResponse.getOMResponse().getStatus());

    omKeyInfo = omMetadataManager.getKeyTable().get(ozoneKey);

    Assert.assertNull(omKeyInfo);
  }

  @Test
  public void testValidateAndUpdateCacheWithBucketNotFound() throws Exception {

    OMRequest modifiedOmRequest =
        doPreExecute(createCommitKeyRequest());

    OMKeyCommitRequest omKeyCommitRequest =
            getOmKeyCommitRequest(modifiedOmRequest);

    TestOMRequestUtils.addVolumeToDB(volumeName, OzoneConsts.OZONE,
        omMetadataManager);
    String ozoneKey = getOzonePathKey();

    // Key should not be there in key table, as validateAndUpdateCache is
    // still not called.
    OmKeyInfo omKeyInfo = omMetadataManager.getKeyTable().get(ozoneKey);

    Assert.assertNull(omKeyInfo);

    OMClientResponse omClientResponse =
        omKeyCommitRequest.validateAndUpdateCache(ozoneManager,
            100L, ozoneManagerDoubleBufferHelper);

    Assert.assertEquals(OzoneManagerProtocolProtos.Status.BUCKET_NOT_FOUND,
        omClientResponse.getOMResponse().getStatus());

    omKeyInfo = omMetadataManager.getKeyTable().get(ozoneKey);

    Assert.assertNull(omKeyInfo);
  }

  @Test
  public void testValidateAndUpdateCacheWithKeyNotFound() throws Exception {

    OMRequest modifiedOmRequest =
        doPreExecute(createCommitKeyRequest());

    OMKeyCommitRequest omKeyCommitRequest =
            getOmKeyCommitRequest(modifiedOmRequest);

    TestOMRequestUtils.addVolumeAndBucketToDB(volumeName, bucketName,
        omMetadataManager);

    String ozoneKey = getOzonePathKey();

    // Key should not be there in key table, as validateAndUpdateCache is
    // still not called.
    OmKeyInfo omKeyInfo = omMetadataManager.getKeyTable().get(ozoneKey);

    Assert.assertNull(omKeyInfo);

    OMClientResponse omClientResponse =
        omKeyCommitRequest.validateAndUpdateCache(ozoneManager,
            100L, ozoneManagerDoubleBufferHelper);

    Assert.assertEquals(OzoneManagerProtocolProtos.Status.KEY_NOT_FOUND,
        omClientResponse.getOMResponse().getStatus());

    omKeyInfo = omMetadataManager.getKeyTable().get(ozoneKey);

    Assert.assertNull(omKeyInfo);
  }

  /**
   * This method calls preExecute and verify the modified request.
   * @param originalOMRequest
   * @return OMRequest - modified request returned from preExecute.
   * @throws Exception
   */
  private OMRequest doPreExecute(OMRequest originalOMRequest) throws Exception {

    OMKeyCommitRequest omKeyCommitRequest =
            getOmKeyCommitRequest(originalOMRequest);

    OMRequest modifiedOmRequest = omKeyCommitRequest.preExecute(ozoneManager);

    Assert.assertTrue(modifiedOmRequest.hasCommitKeyRequest());
    KeyArgs originalKeyArgs =
        originalOMRequest.getCommitKeyRequest().getKeyArgs();
    KeyArgs modifiedKeyArgs =
        modifiedOmRequest.getCommitKeyRequest().getKeyArgs();
    verifyKeyArgs(originalKeyArgs, modifiedKeyArgs);
    return modifiedOmRequest;
  }

  /**
   * Verify KeyArgs.
   * @param originalKeyArgs
   * @param modifiedKeyArgs
   */
  private void verifyKeyArgs(KeyArgs originalKeyArgs, KeyArgs modifiedKeyArgs) {

    // Check modification time is set or not.
    Assert.assertTrue(modifiedKeyArgs.getModificationTime() > 0);
    Assert.assertTrue(originalKeyArgs.getModificationTime() == 0);

    Assert.assertEquals(originalKeyArgs.getVolumeName(),
        modifiedKeyArgs.getVolumeName());
    Assert.assertEquals(originalKeyArgs.getBucketName(),
        modifiedKeyArgs.getBucketName());
    Assert.assertEquals(originalKeyArgs.getKeyName(),
        modifiedKeyArgs.getKeyName());
    Assert.assertEquals(originalKeyArgs.getDataSize(),
        modifiedKeyArgs.getDataSize());
    Assert.assertEquals(originalKeyArgs.getKeyLocationsList(),
        modifiedKeyArgs.getKeyLocationsList());
    Assert.assertEquals(originalKeyArgs.getType(),
        modifiedKeyArgs.getType());
    Assert.assertEquals(originalKeyArgs.getFactor(),
        modifiedKeyArgs.getFactor());
  }

  /**
   * Create OMRequest which encapsulates CommitKeyRequest.
   */
  private OMRequest createCommitKeyRequest() {
    KeyArgs keyArgs =
        KeyArgs.newBuilder().setDataSize(dataSize).setVolumeName(volumeName)
            .setKeyName(keyName).setBucketName(bucketName)
            .setType(replicationType).setFactor(replicationFactor)
            .addAllKeyLocations(getKeyLocation(5)).build();

    CommitKeyRequest commitKeyRequest =
        CommitKeyRequest.newBuilder().setKeyArgs(keyArgs)
            .setClientID(clientID).build();

    return OMRequest.newBuilder()
        .setCmdType(OzoneManagerProtocolProtos.Type.CommitKey)
        .setCommitKeyRequest(commitKeyRequest)
        .setClientId(UUID.randomUUID().toString()).build();
  }

  /**
   * Create KeyLocation list.
   */
  private List<KeyLocation> getKeyLocation(int count) {
    List<KeyLocation> keyLocations = new ArrayList<>();

    for (int i=0; i < count; i++) {
      KeyLocation keyLocation =
          KeyLocation.newBuilder()
              .setBlockID(HddsProtos.BlockID.newBuilder()
                  .setContainerBlockID(HddsProtos.ContainerBlockID.newBuilder()
                      .setContainerID(i+1000).setLocalID(i+100).build()))
              .setOffset(0).setLength(200).build();
      keyLocations.add(keyLocation);
    }
    return keyLocations;
  }

  protected String getParentDir() {
    return parentDir;
  }

  @NotNull
  protected String getOzonePathKey() throws IOException {
    return omMetadataManager.getOzoneKey(volumeName, bucketName,
            keyName);
  }

  @NotNull
  protected String addKeyToOpenKeyTable() throws Exception {
    TestOMRequestUtils.addKeyToTable(true, volumeName, bucketName, keyName,
            clientID, replicationType, replicationFactor, omMetadataManager);

    return getOzonePathKey();
  }

  @NotNull
  protected OMKeyCommitRequest getOmKeyCommitRequest(OMRequest omRequest) {
    return new OMKeyCommitRequest(omRequest);
  }

  protected void verifyKeyName(OmKeyInfo omKeyInfo) {
    Assert.assertEquals("Incorrect KeyName", keyName,
            omKeyInfo.getKeyName());
    String fileName = OzoneFSUtils.getFileName(keyName);
    Assert.assertEquals("Incorrect FileName", fileName,
            omKeyInfo.getFileName());
  }
}<|MERGE_RESOLUTION|>--- conflicted
+++ resolved
@@ -65,7 +65,7 @@
         doPreExecute(createCommitKeyRequest());
 
     OMKeyCommitRequest omKeyCommitRequest =
-        new OMKeyCommitRequest(modifiedOmRequest);
+        getOmKeyCommitRequest(modifiedOmRequest);
 
     // Append 3 blocks locations.
     List<OmKeyLocationInfo> allocatedLocationList = getKeyLocation(3)
@@ -75,12 +75,7 @@
     TestOMRequestUtils.addVolumeAndBucketToDB(volumeName, bucketName,
         omMetadataManager);
 
-    TestOMRequestUtils.addKeyToTable(true, volumeName, bucketName, keyName,
-        clientID, replicationType, replicationFactor, omMetadataManager,
-        allocatedLocationList);
-
-    String ozoneKey = omMetadataManager.getOzoneKey(volumeName, bucketName,
-        keyName);
+    String ozoneKey = addKeyToOpenKeyTable(allocatedLocationList);
 
     // Key should not be there in key table, as validateAndUpdateCache is
     // still not called.
@@ -136,16 +131,7 @@
     TestOMRequestUtils.addVolumeAndBucketToDB(volumeName, bucketName,
         omMetadataManager);
 
-<<<<<<< HEAD
-    String ozoneKey = addKeyToOpenKeyTable();
-=======
-    TestOMRequestUtils.addKeyToTable(true, volumeName, bucketName, keyName,
-        clientID, replicationType, replicationFactor, omMetadataManager,
-        allocatedLocationList);
-
-    String ozoneKey = omMetadataManager.getOzoneKey(volumeName, bucketName,
-        keyName);
->>>>>>> 4c313b80
+    String ozoneKey = addKeyToOpenKeyTable(allocatedLocationList);
 
     // Key should not be there in key table, as validateAndUpdateCache is
     // still not called.
@@ -185,12 +171,9 @@
 
     Assert.assertEquals(locationInfoListFromCommitKeyRequest,
         omKeyInfo.getLatestVersionLocations().getLocationList());
-<<<<<<< HEAD
-  }
-=======
     Assert.assertEquals(allocatedLocationList,
         omKeyInfo.getLatestVersionLocations().getLocationList());
->>>>>>> 4c313b80
+  }
 
   @Test
   public void testValidateAndUpdateCacheWithSubDirs() throws Exception {
@@ -390,9 +373,11 @@
   }
 
   @NotNull
-  protected String addKeyToOpenKeyTable() throws Exception {
+  protected String addKeyToOpenKeyTable(List<OmKeyLocationInfo> locationList)
+      throws Exception {
     TestOMRequestUtils.addKeyToTable(true, volumeName, bucketName, keyName,
-            clientID, replicationType, replicationFactor, omMetadataManager);
+        clientID, replicationType, replicationFactor, omMetadataManager,
+        locationList);
 
     return getOzonePathKey();
   }
