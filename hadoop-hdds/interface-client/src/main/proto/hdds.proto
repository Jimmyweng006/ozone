--- conflicted
+++ resolved
@@ -336,9 +336,6 @@
 message CRLInfoProto {
     required string x509CRL = 1;
     required uint64 creationTimestamp = 2;
-<<<<<<< HEAD
-}
-=======
     required int64 crlSequenceID = 3;
 }
 
@@ -349,4 +346,3 @@
     required string x509Certificate = 1;
     required uint64 timestamp = 2;
 }
->>>>>>> 48b84c51
