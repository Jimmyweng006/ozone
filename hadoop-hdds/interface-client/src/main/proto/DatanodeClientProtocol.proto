/**
 * Licensed to the Apache Software Foundation (ASF) under one
 * or more contributor license agreements.  See the NOTICE file
 * distributed with this work for additional information
 * regarding copyright ownership.  The ASF licenses this file
 * to you under the Apache License, Version 2.0 (the
 * "License"); you may not use this file except in compliance
 * with the License.  You may obtain a copy of the License at
 *
 *     http://www.apache.org/licenses/LICENSE-2.0
 *
 * Unless required by applicable law or agreed to in writing, software
 * distributed under the License is distributed on an "AS IS" BASIS,
 * WITHOUT WARRANTIES OR CONDITIONS OF ANY KIND, either express or implied.
 * See the License for the specific language governing permissions and
 * limitations under the License.
 */

/**
 * These .proto interfaces are private and Unstable.
 * Please see http://hadoop.apache.org/docs/stable/hadoop-project-dist/hadoop-common/InterfaceClassification.html
 * for what changes are allowed for a *Unstable* .proto interface.
 */

// This file contains protocol buffers that are used to transfer data
// to and from the datanode.
syntax = "proto2";
option java_package = "org.apache.hadoop.hdds.protocol.datanode.proto";
option java_outer_classname = "ContainerProtos";
option java_generate_equals_and_hash = true;
package hadoop.hdds.datanode;

/**
 * Commands that are used to manipulate the state of containers on a datanode.
 *
 * These commands allow us to work against the datanode - from
 * StorageContainer Manager as well as clients.
 *
 *  1. CreateContainer - This call is usually made by Storage Container
 *     manager, when we need to create a new container on a given datanode.
 *
 *  2. ReadContainer - Allows end user to stat a container. For example
 *     this allows us to return the metadata of a container.
 *
 *  3. UpdateContainer - Updates a container metadata.

 *  4. DeleteContainer - This call is made to delete a container.
 *
 *  5. ListContainer - Returns the list of containers on this
 *     datanode. This will be used by tests and tools.
 *
 *  6. PutBlock - Given a valid container, creates a block.
 *
 *  7. GetBlock - Allows user to read the metadata of a block.
 *
 *  8. DeleteBlock - Deletes a given block.
 *
 *  9. ListBlock - Returns a list of blocks that are present inside
 *      a given container.
 *
 *  10. ReadChunk - Allows us to read a chunk.
 *
 *  11. DeleteChunk - Delete an unused chunk.
 *
 *  12. WriteChunk - Allows us to write a chunk
 *
 *  13. ListChunk - Given a Container/Block returns the list of Chunks.
 *
 *  14. CompactChunk - Re-writes a chunk based on Offsets.
 *
 *  15. PutSmallFile - A single RPC that combines both putBlock and WriteChunk.
 *
 *  16. GetSmallFile - A single RPC that combines both getBlock and ReadChunk.
 *
 *  17. CloseContainer - Closes an open container and makes it immutable.
 *
 *  18. CopyContainer - Copies a container from a remote machine.
 */

enum Type {
  CreateContainer = 1;
  ReadContainer = 2;
  UpdateContainer = 3;
  DeleteContainer = 4;
  ListContainer = 5;

  PutBlock = 6;
  GetBlock = 7;
  DeleteBlock = 8;
  ListBlock = 9;

  ReadChunk = 10;
  DeleteChunk = 11;
  WriteChunk = 12;
  ListChunk = 13;
  CompactChunk = 14;

  /** Combines Block and Chunk Operation into Single RPC. */
  PutSmallFile = 15;
  GetSmallFile = 16;
  CloseContainer = 17;
  GetCommittedBlockLength = 18;
}


enum Result {
  SUCCESS = 1;
  UNSUPPORTED_REQUEST = 2;
  MALFORMED_REQUEST = 3;
  CONTAINER_INTERNAL_ERROR = 4;
  INVALID_CONFIG = 5;
  INVALID_FILE_HASH_FOUND = 6;
  CONTAINER_EXISTS = 7;
  NO_SUCH_ALGORITHM = 8;
  CONTAINER_NOT_FOUND = 9;
  IO_EXCEPTION = 10;
  UNABLE_TO_READ_METADATA_DB = 11;
  NO_SUCH_BLOCK = 12;
  OVERWRITE_FLAG_REQUIRED = 13;
  UNABLE_TO_FIND_DATA_DIR = 14;
  INVALID_WRITE_SIZE = 15;
  CHECKSUM_MISMATCH = 16;
  UNABLE_TO_FIND_CHUNK = 17;
  PROTOC_DECODING_ERROR = 18;
  INVALID_ARGUMENT = 19;
  PUT_SMALL_FILE_ERROR = 20;
  GET_SMALL_FILE_ERROR = 21;
  CLOSED_CONTAINER_IO = 22;
  ERROR_IN_COMPACT_DB = 24;
  UNCLOSED_CONTAINER_IO = 25;
  DELETE_ON_OPEN_CONTAINER = 26;
  CLOSED_CONTAINER_RETRY = 27;
  INVALID_CONTAINER_STATE = 28;
  DISK_OUT_OF_SPACE = 29;
  CONTAINER_ALREADY_EXISTS = 30;
  CONTAINER_METADATA_ERROR = 31;
  CONTAINER_FILES_CREATE_ERROR = 32;
  CONTAINER_CHECKSUM_ERROR = 33;
  UNKNOWN_CONTAINER_TYPE = 34;
  BLOCK_NOT_COMMITTED = 35;
  CONTAINER_UNHEALTHY = 36;
  UNKNOWN_BCSID = 37;
  BCSID_MISMATCH = 38;
  CONTAINER_NOT_OPEN = 39;
  CONTAINER_MISSING = 40;
  BLOCK_TOKEN_VERIFICATION_FAILED = 41;
  ERROR_IN_DB_SYNC = 42;
  CHUNK_FILE_INCONSISTENCY = 43;
<<<<<<< HEAD
  DELETE_ON_NON_EMPTY_CONTAINER = 44;
=======
  EXPORT_CONTAINER_METADATA_FAILED = 44;
  IMPORT_CONTAINER_METADATA_FAILED = 45;
>>>>>>> a6b5174f
}

/**
 * Block ID that uniquely identify a block in Datanode.
 */
message DatanodeBlockID {
  required int64 containerID = 1;
  required int64 localID = 2;
  optional uint64 blockCommitSequenceId = 3 [default = 0];
  optional int32 replicaIndex = 4;

}

message KeyValue {
  required string key = 1;
  optional string value = 2;
}

message ContainerCommandRequestProto {
  required   Type cmdType = 1; // Type of the command

  // A string that identifies this command, we generate  Trace ID in Ozone
  // frontend and this allows us to trace that command all over ozone.
  optional   string traceID = 2;

  required   int64 containerID = 3;
  required   string datanodeUuid = 4;
  optional   string pipelineID = 5;

  // One of the following command is available when the corresponding
  // cmdType is set. At the protocol level we allow only
  // one command in each packet.
  // TODO : Upgrade to Protobuf 2.6 or later.
  optional   CreateContainerRequestProto createContainer = 6;
  optional   ReadContainerRequestProto readContainer = 7;
  optional   UpdateContainerRequestProto updateContainer = 8;
  optional   DeleteContainerRequestProto deleteContainer = 9;
  optional   ListContainerRequestProto listContainer = 10;
  optional   CloseContainerRequestProto closeContainer = 11;

  optional   PutBlockRequestProto putBlock = 12;
  optional   GetBlockRequestProto getBlock = 13;
  optional   DeleteBlockRequestProto deleteBlock = 14 [deprecated = true];
  optional   ListBlockRequestProto listBlock = 15;

  optional   ReadChunkRequestProto readChunk = 16;
  optional   WriteChunkRequestProto writeChunk = 17;
  optional   DeleteChunkRequestProto deleteChunk = 18 [deprecated = true];
  optional   ListChunkRequestProto listChunk = 19;

  optional   PutSmallFileRequestProto putSmallFile = 20;
  optional   GetSmallFileRequestProto getSmallFile = 21;
  optional   GetCommittedBlockLengthRequestProto getCommittedBlockLength = 22;

  optional   string encodedToken = 23;
  optional   uint32 version = 24;
}

message ContainerCommandResponseProto {
  required   Type cmdType = 1;
  optional   string traceID = 2;

  required   Result result = 3;
  optional   string message = 4;

  optional   CreateContainerResponseProto createContainer = 5;
  optional   ReadContainerResponseProto readContainer = 6;
  optional   UpdateContainerResponseProto updateContainer = 7;
  optional   DeleteContainerResponseProto deleteContainer = 8;
  optional   ListContainerResponseProto listContainer = 9;
  optional   CloseContainerResponseProto closeContainer = 10;

  optional   PutBlockResponseProto putBlock = 11;
  optional   GetBlockResponseProto getBlock = 12;
  optional   DeleteBlockResponseProto deleteBlock = 13;
  optional   ListBlockResponseProto listBlock = 14;

  optional   WriteChunkResponseProto writeChunk = 15;
  optional   ReadChunkResponseProto readChunk = 16;
  optional   DeleteChunkResponseProto deleteChunk = 17;
  optional   ListChunkResponseProto listChunk = 18;

  optional   PutSmallFileResponseProto putSmallFile = 19;
  optional   GetSmallFileResponseProto getSmallFile = 20;

  optional GetCommittedBlockLengthResponseProto getCommittedBlockLength = 21;
}

message ContainerDataProto {
  enum State {
    OPEN = 1;
    CLOSING = 2;
    QUASI_CLOSED =3;
    CLOSED = 4;
    UNHEALTHY = 5;
    INVALID = 6;
    DELETED = 7;
  }
  required int64 containerID = 1;
  repeated KeyValue metadata = 2;
  optional string containerPath = 4;
  optional int64 bytesUsed = 6;
  optional int64 size = 7;
  optional int64 blockCount = 8;
  optional State state = 9 [default = OPEN];
  optional ContainerType containerType = 10 [default = KeyValueContainer];
}

message Container2BCSIDMapProto {
   // repeated Container2BCSIDMapEntryProto container2BCSID = 1;
    map <int64, int64> container2BCSID = 1;
}

enum ContainerType {
  KeyValueContainer = 1;
}


// Container Messages.
message  CreateContainerRequestProto {
  repeated KeyValue metadata = 2;
  optional ContainerType containerType = 3 [default = KeyValueContainer];
  optional int32 replicaIndex = 4;
}

message  CreateContainerResponseProto {
}

message  ReadContainerRequestProto {
}

message  ReadContainerResponseProto {
  optional ContainerDataProto containerData = 1;
}

message  UpdateContainerRequestProto {
  repeated KeyValue metadata = 2;
  optional bool forceUpdate = 3 [default = false];
}

message  UpdateContainerResponseProto {
}

message  DeleteContainerRequestProto {
  optional bool forceDelete = 2 [default = false];
}

message  DeleteContainerResponseProto {
}

message  ListContainerRequestProto {
  optional uint32 count = 2; // Max Results to return
}

message  ListContainerResponseProto {
  repeated ContainerDataProto containerData = 1;
}

message CloseContainerRequestProto {
}

message CloseContainerResponseProto {
  optional string hash = 1;
  optional int64 containerID = 2;
}

message BlockData {
  required DatanodeBlockID blockID = 1;
  optional int64 flags = 2; // for future use.
  repeated KeyValue metadata = 3;
  repeated ChunkInfo chunks = 4;
  optional int64 size = 5;
}

// Block Messages.
message  PutBlockRequestProto {
  required BlockData blockData = 1;
  optional bool eof = 2;
}

message  PutBlockResponseProto {
  required GetCommittedBlockLengthResponseProto committedBlockLength = 1;
}

message  GetBlockRequestProto  {
  required DatanodeBlockID blockID = 1;
}

message  GetBlockResponseProto  {
  required BlockData blockData = 1;
}


message  DeleteBlockRequestProto {
  required DatanodeBlockID blockID = 1;
}

message  GetCommittedBlockLengthRequestProto {
  required DatanodeBlockID blockID = 1;
}

message  GetCommittedBlockLengthResponseProto {
  required DatanodeBlockID blockID = 1;
  required int64 blockLength = 2;
}

message   DeleteBlockResponseProto {
}

message  ListBlockRequestProto {
  optional int64 startLocalID = 2;
  required uint32 count = 3;

}

message  ListBlockResponseProto {
  repeated BlockData blockData = 1;
}

// Chunk Operations

message ChunkInfo {
  required string chunkName = 1;
  required uint64 offset = 2;
  required uint64 len = 3;
  repeated KeyValue metadata = 4;
  required ChecksumData checksumData =5;
}

message ChunkInfoList {
    repeated ChunkInfo chunks = 1;
}

message ChecksumData {
  required ChecksumType type = 1;
  required uint32 bytesPerChecksum = 2;
  repeated bytes checksums = 3;
}

enum ChecksumType {
    NONE = 1;
    CRC32 = 2;
    CRC32C = 3;
    SHA256 = 4;
    MD5 = 5;
}

message  WriteChunkRequestProto  {
  required DatanodeBlockID blockID = 1;
  required ChunkInfo chunkData = 2;
  optional bytes data = 3;
}

message  WriteChunkResponseProto {
}

enum ReadChunkVersion {
  V0 = 0; // Response data is sent in a single ByteBuffer
  V1 = 1; // Response data is split into multiple buffers
}

message  ReadChunkRequestProto  {
  required DatanodeBlockID blockID = 1;
  required ChunkInfo chunkData = 2;
  optional ReadChunkVersion readChunkVersion = 3;
}

message  ReadChunkResponseProto {
  required DatanodeBlockID blockID = 1;
  required ChunkInfo chunkData = 2;
  // Chunk data should be returned in one of the two for
  oneof responseData {
    bytes data = 3; // Chunk data is returned as single buffer for V0
    DataBuffers dataBuffers = 4; // Chunk data is returned as a list of buffers
  }
}

message DataBuffers {
  repeated bytes buffers = 1;
}

message  DeleteChunkRequestProto {
  required DatanodeBlockID blockID = 1;
  required ChunkInfo chunkData = 2;
}

message  DeleteChunkResponseProto {
}

message  ListChunkRequestProto {
  required DatanodeBlockID blockID = 1;
  required string prevChunkName = 2;
  required uint32 count = 3;
}

message  ListChunkResponseProto {
  repeated ChunkInfo chunkData = 1;
}

/** For small file access combines write chunk and putBlock into a single
RPC */

message PutSmallFileRequestProto {
  required PutBlockRequestProto block = 1;
  required ChunkInfo chunkInfo = 2;
  required bytes data = 3;
}


message PutSmallFileResponseProto {
  required GetCommittedBlockLengthResponseProto committedBlockLength = 1;
}

message GetSmallFileRequestProto {
  required GetBlockRequestProto block = 1;
  optional ReadChunkVersion readChunkVersion = 2;
}

message GetSmallFileResponseProto {
  required ReadChunkResponseProto data = 1;
}

message CopyContainerRequestProto {
  required int64 containerID = 1;
  required uint64 readOffset = 2;
  optional uint64 len = 3;
  optional uint32 version = 4;
}

message CopyContainerResponseProto {
  required int64 containerID = 1;
  required uint64 readOffset = 2;
  required uint64 len = 3;
  required bool eof = 4;
  required bytes data = 5;
  optional int64 checksum = 6;
}

service XceiverClientProtocolService {
  // A client-to-datanode RPC to send container commands
  rpc send(stream ContainerCommandRequestProto) returns
    (stream ContainerCommandResponseProto) {};

}

service IntraDatanodeProtocolService {
  // An intradatanode service to copy the raw container data between nodes
  rpc download (CopyContainerRequestProto) returns (stream CopyContainerResponseProto);
}<|MERGE_RESOLUTION|>--- conflicted
+++ resolved
@@ -146,12 +146,9 @@
   BLOCK_TOKEN_VERIFICATION_FAILED = 41;
   ERROR_IN_DB_SYNC = 42;
   CHUNK_FILE_INCONSISTENCY = 43;
-<<<<<<< HEAD
   DELETE_ON_NON_EMPTY_CONTAINER = 44;
-=======
-  EXPORT_CONTAINER_METADATA_FAILED = 44;
-  IMPORT_CONTAINER_METADATA_FAILED = 45;
->>>>>>> a6b5174f
+  EXPORT_CONTAINER_METADATA_FAILED = 45;
+  IMPORT_CONTAINER_METADATA_FAILED = 46;
 }
 
 /**
