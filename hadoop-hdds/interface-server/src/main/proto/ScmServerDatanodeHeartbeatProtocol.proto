/**
 * Licensed to the Apache Software Foundation (ASF) under one
 * or more contributor license agreements.  See the NOTICE file
 * distributed with this work for additional information
 * regarding copyright ownership.  The ASF licenses this file
 * to you under the Apache License, Version 2.0 (the
 * "License"); you may not use this file except in compliance
 * with the License.  You may obtain a copy of the License at
 *
 *     http://www.apache.org/licenses/LICENSE-2.0
 *
 * Unless required by applicable law or agreed to in writing, software
 * distributed under the License is distributed on an "AS IS" BASIS,
 * WITHOUT WARRANTIES OR CONDITIONS OF ANY KIND, either express or implied.
 * See the License for the specific language governing permissions and
 * limitations under the License.
 */

/**
 * These .proto interfaces are private and unstable.
 * Please see http://wiki.apache.org/hadoop/Compatibility
 * for what changes are allowed for a *unstable* .proto interface.
 */

option java_package = "org.apache.hadoop.hdds.protocol.proto";

option java_outer_classname = "StorageContainerDatanodeProtocolProtos";

option java_generic_services = true;

option java_generate_equals_and_hash = true;

package hadoop.hdds;

import "hdds.proto";


message SCMDatanodeRequest {
  required Type cmdType = 1; // Type of the command

  optional string traceID = 2;

  optional SCMVersionRequestProto getVersionRequest = 3;
  optional SCMRegisterRequestProto registerRequest = 4;
  optional SCMHeartbeatRequestProto sendHeartbeatRequest = 5;
}

message SCMDatanodeResponse {
  required Type cmdType = 1; // Type of the command

  optional string traceID = 2;

  optional bool success = 3 [default = true];

  optional string message = 4;

  required Status status = 5;

  optional SCMVersionResponseProto getVersionResponse = 6;
  optional SCMRegisteredResponseProto registerResponse = 7;
  optional SCMHeartbeatResponseProto sendHeartbeatResponse = 8;

}

enum Type {
  GetVersion = 1;
  Register = 2;
  SendHeartbeat = 3;
}

enum Status {
  OK = 1;
  ERROR = 2;
}

/**
 * DataNode will advertise its current layout version through
 * heartbeat as well as registration mechanism.
 */
message LayoutVersionProto {
   required uint32 metadataLayoutVersion = 1;
   required uint32 softwareLayoutVersion = 2;
}

/**
 * Request for version info of the software stack on the server.
 */
message SCMVersionRequestProto {}

/**
* Generic response that is send to a version request. This allows keys to be
* added on the fly and protocol to remain stable.
*/
message SCMVersionResponseProto {
  required uint32 softwareVersion = 1;
  repeated hadoop.hdds.KeyValue keys = 2;
}

message SCMRegisterRequestProto {
  required ExtendedDatanodeDetailsProto extendedDatanodeDetails = 1;
  required NodeReportProto nodeReport = 2;
  required ContainerReportsProto containerReport = 3;
  required PipelineReportsProto pipelineReports = 4;
  optional LayoutVersionProto dataNodeLayoutVersion = 5;
}

/**
 * Datanode ID returned by the SCM. This is similar to name node
 * registeration of a datanode.
 */
message SCMRegisteredResponseProto {
  enum ErrorCode {
    success = 1;
    errorNodeNotPermitted = 2;
  }
  required ErrorCode errorCode = 1;
  required string datanodeUUID = 2;
  required string clusterID = 3;
  optional SCMNodeAddressList addressList = 4;
  optional string hostname = 5;
  optional string ipAddress = 6;
  optional string networkName = 7;
  optional string networkLocation = 8;
}

/**
* This message is send by data node to indicate that it is alive or it is
* registering with the node manager.
*/
message SCMHeartbeatRequestProto {
  required DatanodeDetailsProto datanodeDetails = 1;
  optional NodeReportProto nodeReport = 2;
  optional ContainerReportsProto containerReport = 3;
  repeated IncrementalContainerReportProto incrementalContainerReport = 4;
  repeated CommandStatusReportsProto commandStatusReports = 5;
  optional ContainerActionsProto containerActions = 6;
  optional PipelineActionsProto pipelineActions = 7;
  optional PipelineReportsProto pipelineReports = 8;
  optional LayoutVersionProto dataNodeLayoutVersion = 9;
}

/*
 * A group of commands for the datanode to execute
 */
message SCMHeartbeatResponseProto {
  required string datanodeUUID = 1;
  repeated SCMCommandProto commands = 2;
}

message SCMNodeAddressList {
  repeated string addressList = 1;
}

/**
* This message is send along with the heart beat to report datanode
* storage utilization to SCM.
*/
message NodeReportProto {
  repeated StorageReportProto storageReport = 1;
  repeated MetadataStorageReportProto metadataStorageReport = 2;
}

message StorageReportProto {
  required string storageUuid = 1;
  required string storageLocation = 2;
  optional uint64 capacity = 3 [default = 0];
  optional uint64 scmUsed = 4 [default = 0];
  optional uint64 remaining = 5 [default = 0];
  optional StorageTypeProto storageType = 6 [default = DISK];
  optional bool failed = 7 [default = false];
}

message MetadataStorageReportProto {
  required string storageLocation = 1;
  optional StorageTypeProto storageType = 2 [default = DISK];
}

/**
 * Types of recognized storage media.
 */
enum StorageTypeProto {
  DISK = 1;
  SSD = 2;
  ARCHIVE = 3;
  RAM_DISK = 4;
  PROVIDED = 5;
}

message ContainerReportsProto {
  repeated ContainerReplicaProto reports = 1;
}

message IncrementalContainerReportProto {
  repeated ContainerReplicaProto report = 1;
}

message ContainerReplicaProto {
  enum State {
    OPEN = 1;
    CLOSING = 2;
    QUASI_CLOSED = 3;
    CLOSED = 4;
    UNHEALTHY = 5;
    INVALID = 6;
    DELETED = 7;
  }
  required int64 containerID = 1;
  required State state = 2;
  optional int64 size = 3;
  optional int64 used = 4;
  optional int64 keyCount = 5;
  optional int64 readCount = 6;
  optional int64 writeCount = 7;
  optional int64 readBytes = 8;
  optional int64 writeBytes = 9;
  optional string finalhash = 10;
  optional int64 deleteTransactionId = 11;
  optional uint64 blockCommitSequenceId = 12;
  optional string originNodeId = 13;
}

message CommandStatusReportsProto {
  repeated CommandStatus cmdStatus = 1;
}

message CommandStatus {
  enum Status {
    PENDING = 1;
    EXECUTED = 2;
    FAILED = 3;
  }
  required int64 cmdId = 1;
  required Status status = 2 [default = PENDING];
  required SCMCommandProto.Type type = 3;
  optional string msg = 4;
  optional ContainerBlocksDeletionACKProto blockDeletionAck = 5;
}

message ContainerActionsProto {
  repeated ContainerAction containerActions = 1;
}

message ContainerAction {
  enum Action {
    CLOSE = 1;
  }

  enum Reason {
    CONTAINER_FULL = 1;
    CONTAINER_UNHEALTHY = 2;
  }

  required int64 containerID = 1;
  required Action action = 2;
  optional Reason reason = 3;
}

message PipelineReport {
  required PipelineID pipelineID = 1;
  required bool isLeader = 2;
  optional uint64 bytesWritten = 3;
}

message PipelineReportsProto {
  repeated PipelineReport pipelineReport = 1;
}

message PipelineActionsProto {
  repeated PipelineAction pipelineActions = 1;
}

message ClosePipelineInfo {
  enum Reason {
    PIPELINE_FAILED = 1;
    PIPELINE_LOG_FAILED = 2;
    STATEMACHINE_TRANSACTION_FAILED = 3;
  }
  required PipelineID pipelineID = 1;
  optional Reason reason = 3;
  optional string detailedReason = 4;
}

message PipelineAction {
  enum Action {
    CLOSE = 1;
  }

  /**
   * Action will be used to identify the correct pipeline action.
   */
  required Action action = 1;
  optional ClosePipelineInfo closePipeline = 2;
}

/*
 * These are commands returned by SCM for to the datanode to execute.
 */
message SCMCommandProto {
  enum Type {
    reregisterCommand = 1;
    deleteBlocksCommand = 2;
    closeContainerCommand = 3;
    deleteContainerCommand = 4;
    replicateContainerCommand = 5;
    createPipelineCommand = 6;
    closePipelineCommand = 7;
<<<<<<< HEAD
    finalizeNewLayoutVersionCommand = 8;
=======
    setNodeOperationalStateCommand = 8;
>>>>>>> 375da4d2
  }
  // TODO: once we start using protoc 3.x, refactor this message using "oneof"
  required Type commandType = 1;
  optional ReregisterCommandProto reregisterCommandProto = 2;
  optional DeleteBlocksCommandProto deleteBlocksCommandProto = 3;
  optional CloseContainerCommandProto closeContainerCommandProto = 4;
  optional DeleteContainerCommandProto deleteContainerCommandProto = 5;
  optional ReplicateContainerCommandProto replicateContainerCommandProto = 6;
  optional CreatePipelineCommandProto createPipelineCommandProto = 7;
  optional ClosePipelineCommandProto closePipelineCommandProto = 8;
<<<<<<< HEAD
  optional FinalizeNewLayoutVersionCommandProto
  finalizeNewLayoutVersionCommandProto = 9;
=======
  optional SetNodeOperationalStateCommandProto setNodeOperationalStateCommandProto = 9;
>>>>>>> 375da4d2
}

/**
 * SCM informs a datanode to register itself again.
 * With recieving this command, datanode will transit to REGISTER state.
 */
message ReregisterCommandProto {}


// HB response from SCM, contains a list of block deletion transactions.
message DeleteBlocksCommandProto {
  repeated DeletedBlocksTransaction deletedBlocksTransactions = 1;
  required int64 cmdId = 3;
}

// The deleted blocks which are stored in deletedBlock.db of scm.
// We don't use BlockID because this only contians multiple localIDs
// of the same containerID.
message DeletedBlocksTransaction {
  required int64 txID = 1;
  required int64 containerID = 2;
  repeated int64 localID = 3;
  // the retry time of sending deleting command to datanode.
  required int32 count = 4;
}

// ACK message datanode sent to SCM, contains the result of
// block deletion transactions.
message ContainerBlocksDeletionACKProto {
  message DeleteBlockTransactionResult {
    required int64 txID = 1;
    required int64 containerID = 2;
    required bool success = 3;
  }
  repeated DeleteBlockTransactionResult results = 1;
  required string dnId = 2;
}

/**
This command asks the datanode to close a specific container.
*/
message CloseContainerCommandProto {
  required int64 containerID = 1;
  required PipelineID pipelineID = 2;
  // cmdId will be removed
  required int64 cmdId = 3;
  // Force will be used when closing a container out side of ratis.
  optional bool force = 4 [default = false];
}

/**
This command asks the datanode to delete a specific container.
*/
message DeleteContainerCommandProto {
  required int64 containerID = 1;
  required int64 cmdId = 2;
  required bool force = 3 [default = false];
}

/**
This command asks the datanode to replicate a container from specific sources.
*/
message ReplicateContainerCommandProto {
  required int64 containerID = 1;
  repeated DatanodeDetailsProto sources = 2;
  required int64 cmdId = 3;
}

/**
This command asks the datanode to create a pipeline.
*/
message CreatePipelineCommandProto {
  required PipelineID pipelineID = 1;
  required ReplicationType type = 2;
  required ReplicationFactor factor = 3;
  repeated DatanodeDetailsProto datanode = 4;
  required int64 cmdId = 5;
  repeated int32 priority = 6;
}

/**
This command asks the datanode to close a pipeline.
*/
message ClosePipelineCommandProto {
  required PipelineID pipelineID = 1;
  required int64 cmdId = 2;
}

message SetNodeOperationalStateCommandProto {
  required  int64 cmdId = 1;
  required  NodeOperationalState nodeOperationalState = 2;
  required  int64 stateExpiryEpochSeconds = 3;
}

/**
 * This command asks the DataNode to finalize a new layout version.
 */
message FinalizeNewLayoutVersionCommandProto {
  required bool finalizeNewLayoutVersion = 1 [default = false];
  required LayoutVersionProto dataNodeLayoutVersion = 2;
  required int64 cmdId = 3;
}

/**
 * Protocol used from a datanode to StorageContainerManager.
 *
 * Please see the request and response messages for details of the RPC calls.
 *
 * Here is a simple state diagram that shows how a datanode would boot up and
 * communicate with SCM.
 *
 *           -----------------------
 *          |         Start         |
 *           ---------- ------------
 *                     |
 *                     |
 *                     |
 *                     |
 *                     |
 *                     |
 *                     |
 *           ----------v-------------
 *          |   Searching for  SCM    ------------
 *           ---------- -------------             |
 *                     |                          |
 *                     |                          |
 *                     |                ----------v-------------
 *                     |               | Register if needed     |
 *                     |                ----------- ------------
 *                     |                           |
 *                     v                           |
 *            ----------- ----------------         |
 *  ---------   Heartbeat state           <--------
 * |          --------^-------------------
 * |                  |
 * |                  |
 * |                  |
 * |                  |
 * |                  |
 * |                  |
 * |                  |
 *  ------------------
 *
 *
 *
 * Here is how this protocol is used by the datanode. When a datanode boots up
 * it moves into a stated called SEARCHING_SCM. In this state datanode is
 * trying to establish communication with the SCM. The address of the SCMs are
 * retrieved from the configuration information.
 *
 * In the SEARCHING_SCM state, only rpc call made by datanode is a getVersion
 * call to SCM. Once any of the SCMs reply, datanode checks if it has a local
 * persisted datanode ID. If it has this means that this datanode is already
 * registered with some SCM. If this file is not found, datanode assumes that
 * it needs to do a registration.
 *
 * If registration is need datanode moves into REGISTER state. It will
 * send a register call with DatanodeDetailsProto data structure and presist
 * that info.
 *
 * The response to the command contains clusterID. This information is
 * also persisted by the datanode and moves into heartbeat state.
 *
 * Once in the heartbeat state, datanode sends heartbeats and container reports
 * to SCM and process commands issued by SCM until it is shutdown.
 *
 */
service StorageContainerDatanodeProtocolService {

  //Message sent from Datanode to SCM as a heartbeat.
  rpc submitRequest (SCMDatanodeRequest) returns (SCMDatanodeResponse);
}<|MERGE_RESOLUTION|>--- conflicted
+++ resolved
@@ -304,11 +304,8 @@
     replicateContainerCommand = 5;
     createPipelineCommand = 6;
     closePipelineCommand = 7;
-<<<<<<< HEAD
-    finalizeNewLayoutVersionCommand = 8;
-=======
     setNodeOperationalStateCommand = 8;
->>>>>>> 375da4d2
+    finalizeNewLayoutVersionCommand = 9;
   }
   // TODO: once we start using protoc 3.x, refactor this message using "oneof"
   required Type commandType = 1;
@@ -319,12 +316,9 @@
   optional ReplicateContainerCommandProto replicateContainerCommandProto = 6;
   optional CreatePipelineCommandProto createPipelineCommandProto = 7;
   optional ClosePipelineCommandProto closePipelineCommandProto = 8;
-<<<<<<< HEAD
+  optional SetNodeOperationalStateCommandProto setNodeOperationalStateCommandProto = 9;
   optional FinalizeNewLayoutVersionCommandProto
-  finalizeNewLayoutVersionCommandProto = 9;
-=======
-  optional SetNodeOperationalStateCommandProto setNodeOperationalStateCommandProto = 9;
->>>>>>> 375da4d2
+  finalizeNewLayoutVersionCommandProto = 10;
 }
 
 /**
