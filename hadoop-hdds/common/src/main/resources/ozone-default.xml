--- conflicted
+++ resolved
@@ -2781,7 +2781,6 @@
     </description>
   </property>
 
-<<<<<<< HEAD
   <property>
     <name>ozone.om.metadata.layout</name>
     <tag>OZONE, OM</tag>
@@ -2813,6 +2812,5 @@
       directory deleting service per time interval.
     </description>
   </property>
-=======
->>>>>>> 4c313b80
+
 </configuration>